--- conflicted
+++ resolved
@@ -60,13 +60,10 @@
    Challenges,
    AuthEvents,
    AAGUIDs,
-<<<<<<< HEAD
-   SenderLinks
-=======
+   SenderLinks,
    type VerifiedUserItem,
    type UnverifiedUserItem,
    type AuthItem,
->>>>>>> 9f6e6923
 } from "./models";
 
 import { ElectroError, type EntityItem, type EntityRecord } from 'electrodb';
@@ -93,22 +90,6 @@
 } from './utils';
 import sodium from 'libsodium-wrappers';
 
-<<<<<<< HEAD
-type UnverifiedUserItem = EntityItem<typeof Users>;
-type VerifiedUserItem = EntityRecord<typeof Users> & {
-   lastCredentialId?: string;
-   recoveryIdEnc?: string;
-};
-type AuthItem = EntityItem<typeof Authenticators>;
-type SenderLinkItem = EntityItem<typeof SenderLinks>;
-
-type HandlerUser = {
-   verifiedUser?: VerifiedUserItem,
-   unverifiedUser?: UnverifiedUserItem,
-}
-
-=======
->>>>>>> 9f6e6923
 export type Response = {
    content: Record<string, any>;
    startSession?: VerifiedUserItem;
@@ -751,13 +732,12 @@
 
 async function postSenderLinks(
    httpDetails: HttpDetails,
-   handlerUser: HandlerUser
+   verifiedUser?: VerifiedUserItem
 ): Promise<Response> {
    const {
       body
    } = httpDetails;
 
-   const verifiedUser = handlerUser.verifiedUser;
    if (!verifiedUser) {
       throw new AuthError();
    }
@@ -842,14 +822,13 @@
 
 async function postSenderLinkVerify(
    httpDetails: HttpDetails,
-   handlerUser: HandlerUser
+   verifiedUser?: VerifiedUserItem
 ): Promise<Response> {
    const {
       body,
       resources
    } = httpDetails;
 
-   const verifiedUser = handlerUser.verifiedUser;
    if (!verifiedUser) {
       throw new AuthError();
    }
@@ -891,14 +870,13 @@
 
 async function patchSenderLink(
    httpDetails: HttpDetails,
-   handlerUser: HandlerUser
+   verifiedUser?: VerifiedUserItem
 ): Promise<Response> {
    const {
       body,
       resources
    } = httpDetails;
 
-   const verifiedUser = handlerUser.verifiedUser;
    if (!verifiedUser) {
       throw new AuthError();
    }
@@ -939,13 +917,12 @@
 
 async function deleteSenderLink(
    httpDetails: HttpDetails,
-   handlerUser: HandlerUser
+   verifiedUser?: VerifiedUserItem
 ): Promise<Response> {
    const {
       resources
    } = httpDetails;
 
-   const verifiedUser = handlerUser.verifiedUser;
    if (!verifiedUser) {
       throw new AuthError();
    }
@@ -974,13 +951,12 @@
 
 async function getSenderLink(
    httpDetails: HttpDetails,
-   handlerUser: HandlerUser
+   verifiedUser?: VerifiedUserItem
 ): Promise<Response> {
    const {
       resources
    } = httpDetails;
 
-   const verifiedUser = handlerUser.verifiedUser;
    if (!verifiedUser) {
       throw new AuthError();
    }
@@ -1790,10 +1766,10 @@
    const token = sign(
       payload,
       jwtKey, {
-      algorithm: 'HS512',
-      expiresIn: expiresIn,
-      issuer: 'quickcrypt'
-   }
+         algorithm: 'HS512',
+         expiresIn: expiresIn,
+         issuer: 'quickcrypt'
+      }
    );
 
    const cookie = `__Host-JWT=${token}; Secure; HttpOnly; SameSite=Strict; Path=/; Max-Age=${expiresIn}`
@@ -1841,14 +1817,9 @@
       payload = verify(
          token,
          jwtKey, {
-         algorithms: ['HS512'],
-<<<<<<< HEAD
-         issuer: 'quickcrypt'
-      }
-      ) as JwtPayload;
-=======
-         issuer: 'quickcrypt',
-         complete: false
+            algorithms: ['HS512'],
+            issuer: 'quickcrypt',
+            complete: false
       }) as JwtPayload;
 
       // lastCredentialId is cleared on logout so cookie is invalid after logout
@@ -1861,7 +1832,6 @@
       }
 
       return checkVerified(unverifiedUser, payload.userId);
->>>>>>> 9f6e6923
 
    } catch (err) {
       console.error(err);
@@ -1956,13 +1926,6 @@
    GET: [
       { name: 'getAuthOptions', pattern: Patterns.authOptions, version: 1, authorize: false, handler: getAuthOptions },
       { name: 'getUser', pattern: Patterns.user, version: 1, authorize: true, handler: getUser },
-<<<<<<< HEAD
-      { name: 'getPasskeyOptions', pattern: Patterns.userPasskeyOptions, version: 1, authorize: true, handler: getPasskeyOptions },
-      // Special case of an authenticated method that does not require csrf. Needed so GET session works in a fresh
-      // tab/window, and should be safe since csrf isn't technically needed for GET calls due to Same-Origin
-      { name: 'getUserSession', pattern: Patterns.userSession, version: 1, authorize: true, checkCsrf: false, handler: getUserSession },
-      { name: 'getSenderLink', pattern: Patterns.senderLink, version: 1, authorize: true, handler: getSenderLink },
-=======
       { name: 'getPasskeyOptions', pattern: Patterns.passkeyOptions, version: 1, authorize: true, handler: getPasskeyOptions },
       // Special case of an authenticated method that does not require csrf. Needed so GET session works in a fresh
       // tab/window, and should be safe since csrf isn't technically needed for GET calls due to Same-Origin
@@ -1972,7 +1935,7 @@
       { name: 'getUserInfoX', pattern: Patterns.userInfoX, version: 1, authorize: true, handler: getUser },
       { name: 'getUserPasskeyOptionsX', pattern: Patterns.userPasskeyOptionsX, version: 1, authorize: true, handler: getPasskeyOptions },
       { name: 'getUserSessionX', pattern: Patterns.userSessionX, version: 1, authorize: true, checkCsrf: false, handler: getSession },
->>>>>>> 9f6e6923
+      { name: 'getSenderLink', pattern: Patterns.senderLink, version: 1, authorize: true, handler: getSenderLink },
    ],
    POST: [
       { name: 'postAuthVerify', pattern: Patterns.authVerify, version: 1, authorize: false, handler: postAuthVerify },
@@ -1999,22 +1962,13 @@
    PUT: [
    ],
    PATCH: [
-<<<<<<< HEAD
-      { name: 'patchPasskey', pattern: Patterns.userPasskey, version: 1, authorize: true, handler: patchPasskey },
-      { name: 'patchUser', pattern: Patterns.user, version: 1, authorize: true, handler: patchUser },
-      { name: 'patchSenderLink', pattern: Patterns.senderLink, version: 1, authorize: true, handler: patchSenderLink },
-   ],
-   DELETE: [
-      { name: 'deletePasskey', pattern: Patterns.userPasskey, version: 1, authorize: true, handler: deletePasskey },
-      { name: 'deleteUserSession', pattern: Patterns.userSession, version: 1, authorize: true, handler: deleteUserSession },
-      { name: 'deleteSenderLink', pattern: Patterns.senderLink, version: 1, authorize: true, handler: deleteSenderLink },
-=======
       { name: 'patchPasskey', pattern: Patterns.passkey, version: 1, authorize: true, handler: patchPasskey },
       { name: 'patchUser', pattern: Patterns.user, version: 1, authorize: true, handler: patchUser },
 
       // old for backward compatibility
       { name: 'patchPasskeyX', pattern: Patterns.userPasskeyX, version: 1, authorize: true, handler: patchPasskey },
       { name: 'patchUserInfoX', pattern: Patterns.userInfoX, version: 1, authorize: true, handler: patchUser },
+      { name: 'patchSenderLink', pattern: Patterns.senderLink, version: 1, authorize: true, handler: patchSenderLink },
    ],
    DELETE: [
       { name: 'deletePasskey', pattern: Patterns.passkey, version: 1, authorize: true, handler: deletePasskey },
@@ -2023,6 +1977,6 @@
       // old for backward compatibility
       { name: 'deletePasskeyX', pattern: Patterns.userPasskeyX, version: 1, authorize: true, handler: deletePasskey },
       { name: 'deleteUserSessionX', pattern: Patterns.userSessionX, version: 1, authorize: true, handler: deleteSession },
->>>>>>> 9f6e6923
+      { name: 'deleteSenderLink', pattern: Patterns.senderLink, version: 1, authorize: true, handler: deleteSenderLink },
    ],
 };
