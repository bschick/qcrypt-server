{
  "name": "@qcrypt/qcrypt-server",
  "type": "module",
  "version": "2.0.0",
  "description": "Backend authentication servers for quick crypt",
  "main": "index.ts",
  "scripts": {
<<<<<<< HEAD
    "test": "jasmine",
    "test:prod": "QC_ENV=prod jasmine",
=======
    "test": "NODE_OPTIONS='--loader ts-node/esm --experimental-specifier-resolution=node --no-warnings' jasmine --config=spec/support/jasmine.json",
    "test:prod": "QC_ENV=prod NODE_OPTIONS='--loader ts-node/esm --experimental-specifier-resolution=node --no-warnings' jasmine --config=spec/support/jasmine.json",
>>>>>>> 9f6e6923
    "build": "esbuild --bundle          --platform=node --target=es2022 --outdir=build src/index.ts && rm -f ./build/index.zip &&  zip -j ./build/index.zip ./build/index.js ./assets/aaguid/combined.json",
    "buildmin": "esbuild --bundle --minify --platform=node --target=es2022 --outdir=build src/index.ts && rm -f ./build/index.zip &&  zip -j ./build/index.zip ./build/index.js ./assets/aaguid/combined.json"
  },
  "author": "",
  "license": "ISC",
  "devDependencies": {
    "@aws-sdk/types": "^3.840.0",
    "@types/jasmine": "^5.1.13",
    "@types/jsonwebtoken": "^9.0.10",
    "@types/libsodium-wrappers": "^0.7.14",
    "@types/node": "^24.10.1",
    "esbuild": "^0.27.0",
    "jasmine": "^5.12.0",
    "jasmine-ts": "^0.4.0",
    "nid-webauthn-emulator": "^0.2.8",
    "ts-node": "^10.9.2",
    "typescript": "^5.9.3"
  },
  "dependencies": {
    "@aws-sdk/client-dynamodb": "^3.840.0",
    "@aws-sdk/client-kms": "^3.840.0",
    "@simplewebauthn/server": "^13.0.0",
    "electrodb": "^3.4.0",
    "jsonwebtoken": "^9.0.2",
    "libsodium-wrappers": "^0.7.15",
    "urlpattern-polyfill": "^10.1.0",
    "xss": "^1.0.15"
  }
}<|MERGE_RESOLUTION|>--- conflicted
+++ resolved
@@ -5,13 +5,8 @@
   "description": "Backend authentication servers for quick crypt",
   "main": "index.ts",
   "scripts": {
-<<<<<<< HEAD
-    "test": "jasmine",
-    "test:prod": "QC_ENV=prod jasmine",
-=======
     "test": "NODE_OPTIONS='--loader ts-node/esm --experimental-specifier-resolution=node --no-warnings' jasmine --config=spec/support/jasmine.json",
     "test:prod": "QC_ENV=prod NODE_OPTIONS='--loader ts-node/esm --experimental-specifier-resolution=node --no-warnings' jasmine --config=spec/support/jasmine.json",
->>>>>>> 9f6e6923
     "build": "esbuild --bundle          --platform=node --target=es2022 --outdir=build src/index.ts && rm -f ./build/index.zip &&  zip -j ./build/index.zip ./build/index.js ./assets/aaguid/combined.json",
     "buildmin": "esbuild --bundle --minify --platform=node --target=es2022 --outdir=build src/index.ts && rm -f ./build/index.zip &&  zip -j ./build/index.zip ./build/index.js ./assets/aaguid/combined.json"
   },
